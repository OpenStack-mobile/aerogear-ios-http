// !$*UTF8*$!
{
	archiveVersion = 1;
	classes = {
	};
	objectVersion = 46;
	objects = {

/* Begin PBXBuildFile section */
		4833049919AF2D43002F8DA9 /* JsonRequestSerializer.swift in Sources */ = {isa = PBXBuildFile; fileRef = 4833049419AF2D43002F8DA9 /* JsonRequestSerializer.swift */; };
		4833049A19AF2D43002F8DA9 /* JsonResponseSerializer.swift in Sources */ = {isa = PBXBuildFile; fileRef = 4833049519AF2D43002F8DA9 /* JsonResponseSerializer.swift */; };
		4833049B19AF2D43002F8DA9 /* RequestSerializer.swift in Sources */ = {isa = PBXBuildFile; fileRef = 4833049619AF2D43002F8DA9 /* RequestSerializer.swift */; };
		4833049C19AF2D43002F8DA9 /* ResponseSerializer.swift in Sources */ = {isa = PBXBuildFile; fileRef = 4833049719AF2D43002F8DA9 /* ResponseSerializer.swift */; };
		483FB7221D23DC9500B4A5D2 /* UtilsTests.swift in Sources */ = {isa = PBXBuildFile; fileRef = 483FB7211D23DC9500B4A5D2 /* UtilsTests.swift */; };
		4840C2AD196D5CBE00065270 /* RequestSerializerTest.swift in Sources */ = {isa = PBXBuildFile; fileRef = 4840C2AC196D5CBE00065270 /* RequestSerializerTest.swift */; };
		4884F0291C7C922A00316B85 /* JSONResponseSerializerTests.swift in Sources */ = {isa = PBXBuildFile; fileRef = 4884F0281C7C922A00316B85 /* JSONResponseSerializerTests.swift */; };
		488B6B62196B19BC000297C9 /* AeroGearHttp.h in Headers */ = {isa = PBXBuildFile; fileRef = 488B6B61196B19BC000297C9 /* AeroGearHttp.h */; settings = {ATTRIBUTES = (Public, ); }; };
		488B6B6F196B19BC000297C9 /* HttpTests.swift in Sources */ = {isa = PBXBuildFile; fileRef = 488B6B6E196B19BC000297C9 /* HttpTests.swift */; };
		488B6B84196B1CD1000297C9 /* AeroGearHttp.framework in Frameworks */ = {isa = PBXBuildFile; fileRef = 488B6B5C196B19BC000297C9 /* AeroGearHttp.framework */; };
		48BC695619BA0BD700497B4E /* StringResponseSerializer.swift in Sources */ = {isa = PBXBuildFile; fileRef = 48BC695519BA0BD700497B4E /* StringResponseSerializer.swift */; };
		48BC695A19BA0BE400497B4E /* Http.swift in Sources */ = {isa = PBXBuildFile; fileRef = 48BC695919BA0BE400497B4E /* Http.swift */; };
		48DB692419C8864A00452837 /* AuthzModule.swift in Sources */ = {isa = PBXBuildFile; fileRef = 48DB692319C8864A00452837 /* AuthzModule.swift */; };
		6E7558921E58D19B003B6844 /* JsonResponseSerializer.swift in Sources */ = {isa = PBXBuildFile; fileRef = 4833049519AF2D43002F8DA9 /* JsonResponseSerializer.swift */; };
		6E7558931E58D19B003B6844 /* ResponseSerializer.swift in Sources */ = {isa = PBXBuildFile; fileRef = 4833049719AF2D43002F8DA9 /* ResponseSerializer.swift */; };
		6E7558941E58D19B003B6844 /* RequestSerializer.swift in Sources */ = {isa = PBXBuildFile; fileRef = 4833049619AF2D43002F8DA9 /* RequestSerializer.swift */; };
		6E7558951E58D19B003B6844 /* StringResponseSerializer.swift in Sources */ = {isa = PBXBuildFile; fileRef = 48BC695519BA0BD700497B4E /* StringResponseSerializer.swift */; };
		6E7558961E58D19B003B6844 /* Http.swift in Sources */ = {isa = PBXBuildFile; fileRef = 48BC695919BA0BE400497B4E /* Http.swift */; };
		6E7558971E58D19B003B6844 /* Utils.swift in Sources */ = {isa = PBXBuildFile; fileRef = 6F53F67D19ED0FEF00DCFC72 /* Utils.swift */; };
		6E7558981E58D19B003B6844 /* MultiPartData.swift in Sources */ = {isa = PBXBuildFile; fileRef = 6F24AEB519CFFE6D002BB280 /* MultiPartData.swift */; };
		6E7558991E58D19B003B6844 /* AuthzModule.swift in Sources */ = {isa = PBXBuildFile; fileRef = 48DB692319C8864A00452837 /* AuthzModule.swift */; };
		6E75589A1E58D19B003B6844 /* HttpRequestSerializer.swift in Sources */ = {isa = PBXBuildFile; fileRef = 6F53F67C19ED0FEF00DCFC72 /* HttpRequestSerializer.swift */; };
		6E75589B1E58D19B003B6844 /* JsonRequestSerializer.swift in Sources */ = {isa = PBXBuildFile; fileRef = 4833049419AF2D43002F8DA9 /* JsonRequestSerializer.swift */; };
		6E75589E1E58D19B003B6844 /* AeroGearHttp.h in Headers */ = {isa = PBXBuildFile; fileRef = 488B6B61196B19BC000297C9 /* AeroGearHttp.h */; settings = {ATTRIBUTES = (Public, ); }; };
		6EC607C61D77CAB0008C4E00 /* JsonResponseSerializer.swift in Sources */ = {isa = PBXBuildFile; fileRef = 4833049519AF2D43002F8DA9 /* JsonResponseSerializer.swift */; };
		6EC607C71D77CAB0008C4E00 /* ResponseSerializer.swift in Sources */ = {isa = PBXBuildFile; fileRef = 4833049719AF2D43002F8DA9 /* ResponseSerializer.swift */; };
		6EC607C81D77CAB0008C4E00 /* RequestSerializer.swift in Sources */ = {isa = PBXBuildFile; fileRef = 4833049619AF2D43002F8DA9 /* RequestSerializer.swift */; };
		6EC607C91D77CAB0008C4E00 /* StringResponseSerializer.swift in Sources */ = {isa = PBXBuildFile; fileRef = 48BC695519BA0BD700497B4E /* StringResponseSerializer.swift */; };
		6EC607CA1D77CAB0008C4E00 /* Http.swift in Sources */ = {isa = PBXBuildFile; fileRef = 48BC695919BA0BE400497B4E /* Http.swift */; };
		6EC607CB1D77CAB0008C4E00 /* Utils.swift in Sources */ = {isa = PBXBuildFile; fileRef = 6F53F67D19ED0FEF00DCFC72 /* Utils.swift */; };
		6EC607CC1D77CAB0008C4E00 /* MultiPartData.swift in Sources */ = {isa = PBXBuildFile; fileRef = 6F24AEB519CFFE6D002BB280 /* MultiPartData.swift */; };
		6EC607CD1D77CAB0008C4E00 /* AuthzModule.swift in Sources */ = {isa = PBXBuildFile; fileRef = 48DB692319C8864A00452837 /* AuthzModule.swift */; };
		6EC607CE1D77CAB0008C4E00 /* HttpRequestSerializer.swift in Sources */ = {isa = PBXBuildFile; fileRef = 6F53F67C19ED0FEF00DCFC72 /* HttpRequestSerializer.swift */; };
		6EC607CF1D77CAB0008C4E00 /* JsonRequestSerializer.swift in Sources */ = {isa = PBXBuildFile; fileRef = 4833049419AF2D43002F8DA9 /* JsonRequestSerializer.swift */; };
		6EC607D21D77CAB0008C4E00 /* AeroGearHttp.h in Headers */ = {isa = PBXBuildFile; fileRef = 488B6B61196B19BC000297C9 /* AeroGearHttp.h */; settings = {ATTRIBUTES = (Public, ); }; };
		6EDF047F1D7B7201004949A0 /* JsonResponseSerializer.swift in Sources */ = {isa = PBXBuildFile; fileRef = 4833049519AF2D43002F8DA9 /* JsonResponseSerializer.swift */; };
		6EDF04801D7B7201004949A0 /* ResponseSerializer.swift in Sources */ = {isa = PBXBuildFile; fileRef = 4833049719AF2D43002F8DA9 /* ResponseSerializer.swift */; };
		6EDF04811D7B7201004949A0 /* RequestSerializer.swift in Sources */ = {isa = PBXBuildFile; fileRef = 4833049619AF2D43002F8DA9 /* RequestSerializer.swift */; };
		6EDF04821D7B7201004949A0 /* StringResponseSerializer.swift in Sources */ = {isa = PBXBuildFile; fileRef = 48BC695519BA0BD700497B4E /* StringResponseSerializer.swift */; };
		6EDF04831D7B7201004949A0 /* Http.swift in Sources */ = {isa = PBXBuildFile; fileRef = 48BC695919BA0BE400497B4E /* Http.swift */; };
		6EDF04841D7B7201004949A0 /* Utils.swift in Sources */ = {isa = PBXBuildFile; fileRef = 6F53F67D19ED0FEF00DCFC72 /* Utils.swift */; };
		6EDF04851D7B7201004949A0 /* MultiPartData.swift in Sources */ = {isa = PBXBuildFile; fileRef = 6F24AEB519CFFE6D002BB280 /* MultiPartData.swift */; };
		6EDF04861D7B7201004949A0 /* AuthzModule.swift in Sources */ = {isa = PBXBuildFile; fileRef = 48DB692319C8864A00452837 /* AuthzModule.swift */; };
		6EDF04871D7B7201004949A0 /* HttpRequestSerializer.swift in Sources */ = {isa = PBXBuildFile; fileRef = 6F53F67C19ED0FEF00DCFC72 /* HttpRequestSerializer.swift */; };
		6EDF04881D7B7201004949A0 /* JsonRequestSerializer.swift in Sources */ = {isa = PBXBuildFile; fileRef = 4833049419AF2D43002F8DA9 /* JsonRequestSerializer.swift */; };
		6F24AEB619CFFE6D002BB280 /* MultiPartData.swift in Sources */ = {isa = PBXBuildFile; fileRef = 6F24AEB519CFFE6D002BB280 /* MultiPartData.swift */; };
		6F3D93A31A24EC4000235911 /* HttpAuthenticationTests.swift in Sources */ = {isa = PBXBuildFile; fileRef = 6F3D93A21A24EC4000235911 /* HttpAuthenticationTests.swift */; };
		6F4F1E3B1A38A12000ECF717 /* JSONRequestSerializerTest.swift in Sources */ = {isa = PBXBuildFile; fileRef = 6F4F1E3A1A38A12000ECF717 /* JSONRequestSerializerTest.swift */; };
		6F53F67E19ED0FEF00DCFC72 /* HttpRequestSerializer.swift in Sources */ = {isa = PBXBuildFile; fileRef = 6F53F67C19ED0FEF00DCFC72 /* HttpRequestSerializer.swift */; };
		6F53F67F19ED0FEF00DCFC72 /* Utils.swift in Sources */ = {isa = PBXBuildFile; fileRef = 6F53F67D19ED0FEF00DCFC72 /* Utils.swift */; };
		6FCD63A31A166FB60020E52D /* AeroGearHttp.framework in Copy Frameworks */ = {isa = PBXBuildFile; fileRef = 488B6B5C196B19BC000297C9 /* AeroGearHttp.framework */; settings = {ATTRIBUTES = (CodeSignOnCopy, RemoveHeadersOnCopy, ); }; };
		9738481B3E5AD4FE9A3351FD /* Pods_AeroGearHttpTests.framework in Frameworks */ = {isa = PBXBuildFile; fileRef = C87016D454B37752E459070D /* Pods_AeroGearHttpTests.framework */; };
/* End PBXBuildFile section */

/* Begin PBXContainerItemProxy section */
		488B6B69196B19BC000297C9 /* PBXContainerItemProxy */ = {
			isa = PBXContainerItemProxy;
			containerPortal = 488B6B53196B19BC000297C9 /* Project object */;
			proxyType = 1;
			remoteGlobalIDString = 488B6B5B196B19BC000297C9;
			remoteInfo = AeroGearHttp;
		};
		488B6B80196B1CBF000297C9 /* PBXContainerItemProxy */ = {
			isa = PBXContainerItemProxy;
			containerPortal = 488B6B53196B19BC000297C9 /* Project object */;
			proxyType = 1;
			remoteGlobalIDString = 488B6B5B196B19BC000297C9;
			remoteInfo = AeroGearHttp;
		};
		488B6B82196B1CC0000297C9 /* PBXContainerItemProxy */ = {
			isa = PBXContainerItemProxy;
			containerPortal = 488B6B53196B19BC000297C9 /* Project object */;
			proxyType = 1;
			remoteGlobalIDString = 488B6B5B196B19BC000297C9;
			remoteInfo = AeroGearHttp;
		};
		48AD2D961982A1C800E12EB2 /* PBXContainerItemProxy */ = {
			isa = PBXContainerItemProxy;
			containerPortal = 488B6B53196B19BC000297C9 /* Project object */;
			proxyType = 1;
			remoteGlobalIDString = 488B6B5B196B19BC000297C9;
			remoteInfo = AeroGearHttp;
		};
/* End PBXContainerItemProxy section */

/* Begin PBXCopyFilesBuildPhase section */
		6F8894FF1A166F5900496D11 /* Copy Frameworks */ = {
			isa = PBXCopyFilesBuildPhase;
			buildActionMask = 2147483647;
			dstPath = "";
			dstSubfolderSpec = 10;
			files = (
				6FCD63A31A166FB60020E52D /* AeroGearHttp.framework in Copy Frameworks */,
			);
			name = "Copy Frameworks";
			runOnlyForDeploymentPostprocessing = 0;
		};
/* End PBXCopyFilesBuildPhase section */

/* Begin PBXFileReference section */
		4833049419AF2D43002F8DA9 /* JsonRequestSerializer.swift */ = {isa = PBXFileReference; fileEncoding = 4; lastKnownFileType = sourcecode.swift; path = JsonRequestSerializer.swift; sourceTree = "<group>"; };
		4833049519AF2D43002F8DA9 /* JsonResponseSerializer.swift */ = {isa = PBXFileReference; fileEncoding = 4; lastKnownFileType = sourcecode.swift; path = JsonResponseSerializer.swift; sourceTree = "<group>"; };
		4833049619AF2D43002F8DA9 /* RequestSerializer.swift */ = {isa = PBXFileReference; fileEncoding = 4; lastKnownFileType = sourcecode.swift; path = RequestSerializer.swift; sourceTree = "<group>"; };
		4833049719AF2D43002F8DA9 /* ResponseSerializer.swift */ = {isa = PBXFileReference; fileEncoding = 4; lastKnownFileType = sourcecode.swift; path = ResponseSerializer.swift; sourceTree = "<group>"; };
		483FB7211D23DC9500B4A5D2 /* UtilsTests.swift */ = {isa = PBXFileReference; fileEncoding = 4; lastKnownFileType = sourcecode.swift; path = UtilsTests.swift; sourceTree = "<group>"; };
		4840C2AC196D5CBE00065270 /* RequestSerializerTest.swift */ = {isa = PBXFileReference; fileEncoding = 4; lastKnownFileType = sourcecode.swift; path = RequestSerializerTest.swift; sourceTree = "<group>"; };
		4884F0281C7C922A00316B85 /* JSONResponseSerializerTests.swift */ = {isa = PBXFileReference; fileEncoding = 4; lastKnownFileType = sourcecode.swift; path = JSONResponseSerializerTests.swift; sourceTree = "<group>"; };
		488B6B5C196B19BC000297C9 /* AeroGearHttp.framework */ = {isa = PBXFileReference; explicitFileType = wrapper.framework; includeInIndex = 0; path = AeroGearHttp.framework; sourceTree = BUILT_PRODUCTS_DIR; };
		488B6B60196B19BC000297C9 /* Info.plist */ = {isa = PBXFileReference; lastKnownFileType = text.plist.xml; path = Info.plist; sourceTree = "<group>"; };
		488B6B61196B19BC000297C9 /* AeroGearHttp.h */ = {isa = PBXFileReference; lastKnownFileType = sourcecode.c.h; path = AeroGearHttp.h; sourceTree = "<group>"; };
		488B6B67196B19BC000297C9 /* AeroGearHttpTests.xctest */ = {isa = PBXFileReference; explicitFileType = wrapper.cfbundle; includeInIndex = 0; path = AeroGearHttpTests.xctest; sourceTree = BUILT_PRODUCTS_DIR; };
		488B6B6D196B19BC000297C9 /* Info.plist */ = {isa = PBXFileReference; lastKnownFileType = text.plist.xml; path = Info.plist; sourceTree = "<group>"; };
		488B6B6E196B19BC000297C9 /* HttpTests.swift */ = {isa = PBXFileReference; lastKnownFileType = sourcecode.swift; path = HttpTests.swift; sourceTree = "<group>"; };
		48BC695519BA0BD700497B4E /* StringResponseSerializer.swift */ = {isa = PBXFileReference; fileEncoding = 4; lastKnownFileType = sourcecode.swift; path = StringResponseSerializer.swift; sourceTree = "<group>"; };
		48BC695919BA0BE400497B4E /* Http.swift */ = {isa = PBXFileReference; fileEncoding = 4; lastKnownFileType = sourcecode.swift; path = Http.swift; sourceTree = "<group>"; };
		48DB692319C8864A00452837 /* AuthzModule.swift */ = {isa = PBXFileReference; fileEncoding = 4; lastKnownFileType = sourcecode.swift; path = AuthzModule.swift; sourceTree = "<group>"; };
		6E7558A31E58D19B003B6844 /* AeroGearHttp.framework */ = {isa = PBXFileReference; explicitFileType = wrapper.framework; includeInIndex = 0; path = AeroGearHttp.framework; sourceTree = BUILT_PRODUCTS_DIR; };
		6EC607D71D77CAB0008C4E00 /* AeroGearHttp.framework */ = {isa = PBXFileReference; explicitFileType = wrapper.framework; includeInIndex = 0; path = AeroGearHttp.framework; sourceTree = BUILT_PRODUCTS_DIR; };
		6EDF04901D7B7201004949A0 /* AeroGearHttp.framework */ = {isa = PBXFileReference; explicitFileType = wrapper.framework; includeInIndex = 0; path = AeroGearHttp.framework; sourceTree = BUILT_PRODUCTS_DIR; };
		6F24AEB519CFFE6D002BB280 /* MultiPartData.swift */ = {isa = PBXFileReference; fileEncoding = 4; lastKnownFileType = sourcecode.swift; path = MultiPartData.swift; sourceTree = "<group>"; };
		6F3D93A21A24EC4000235911 /* HttpAuthenticationTests.swift */ = {isa = PBXFileReference; fileEncoding = 4; lastKnownFileType = sourcecode.swift; path = HttpAuthenticationTests.swift; sourceTree = "<group>"; };
		6F4F1E3A1A38A12000ECF717 /* JSONRequestSerializerTest.swift */ = {isa = PBXFileReference; fileEncoding = 4; lastKnownFileType = sourcecode.swift; path = JSONRequestSerializerTest.swift; sourceTree = "<group>"; };
		6F53F67C19ED0FEF00DCFC72 /* HttpRequestSerializer.swift */ = {isa = PBXFileReference; fileEncoding = 4; lastKnownFileType = sourcecode.swift; path = HttpRequestSerializer.swift; sourceTree = "<group>"; };
		6F53F67D19ED0FEF00DCFC72 /* Utils.swift */ = {isa = PBXFileReference; fileEncoding = 4; lastKnownFileType = sourcecode.swift; path = Utils.swift; sourceTree = "<group>"; };
		9F1E441EC283CBBA8D06979E /* Pods-AeroGearHttpTests.release.xcconfig */ = {isa = PBXFileReference; includeInIndex = 1; lastKnownFileType = text.xcconfig; name = "Pods-AeroGearHttpTests.release.xcconfig"; path = "Pods/Target Support Files/Pods-AeroGearHttpTests/Pods-AeroGearHttpTests.release.xcconfig"; sourceTree = "<group>"; };
		C87016D454B37752E459070D /* Pods_AeroGearHttpTests.framework */ = {isa = PBXFileReference; explicitFileType = wrapper.framework; includeInIndex = 0; path = Pods_AeroGearHttpTests.framework; sourceTree = BUILT_PRODUCTS_DIR; };
		D696C567BE0A5E985DF7CE97 /* Pods_AeroGearHttp.framework */ = {isa = PBXFileReference; explicitFileType = wrapper.framework; includeInIndex = 0; path = Pods_AeroGearHttp.framework; sourceTree = BUILT_PRODUCTS_DIR; };
		D846FE9C035DEFD73DA31F8C /* Pods-AeroGearHttpTests.debug.xcconfig */ = {isa = PBXFileReference; includeInIndex = 1; lastKnownFileType = text.xcconfig; name = "Pods-AeroGearHttpTests.debug.xcconfig"; path = "Pods/Target Support Files/Pods-AeroGearHttpTests/Pods-AeroGearHttpTests.debug.xcconfig"; sourceTree = "<group>"; };
/* End PBXFileReference section */

/* Begin PBXFrameworksBuildPhase section */
		488B6B58196B19BC000297C9 /* Frameworks */ = {
			isa = PBXFrameworksBuildPhase;
			buildActionMask = 2147483647;
			files = (
			);
			runOnlyForDeploymentPostprocessing = 0;
		};
		488B6B64196B19BC000297C9 /* Frameworks */ = {
			isa = PBXFrameworksBuildPhase;
			buildActionMask = 2147483647;
			files = (
				488B6B84196B1CD1000297C9 /* AeroGearHttp.framework in Frameworks */,
				9738481B3E5AD4FE9A3351FD /* Pods_AeroGearHttpTests.framework in Frameworks */,
			);
			runOnlyForDeploymentPostprocessing = 0;
		};
		6E75589C1E58D19B003B6844 /* Frameworks */ = {
			isa = PBXFrameworksBuildPhase;
			buildActionMask = 2147483647;
			files = (
			);
			runOnlyForDeploymentPostprocessing = 0;
		};
		6EC607D01D77CAB0008C4E00 /* Frameworks */ = {
			isa = PBXFrameworksBuildPhase;
			buildActionMask = 2147483647;
			files = (
			);
			runOnlyForDeploymentPostprocessing = 0;
		};
		6EDF04891D7B7201004949A0 /* Frameworks */ = {
			isa = PBXFrameworksBuildPhase;
			buildActionMask = 2147483647;
			files = (
			);
			runOnlyForDeploymentPostprocessing = 0;
		};
/* End PBXFrameworksBuildPhase section */

/* Begin PBXGroup section */
		449631717FFEF6F99F72E072 /* Frameworks */ = {
			isa = PBXGroup;
			children = (
				C87016D454B37752E459070D /* Pods_AeroGearHttpTests.framework */,
				D696C567BE0A5E985DF7CE97 /* Pods_AeroGearHttp.framework */,
			);
			name = Frameworks;
			sourceTree = "<group>";
		};
		488B6B52196B19BC000297C9 = {
			isa = PBXGroup;
			children = (
				488B6B5E196B19BC000297C9 /* AeroGearHttp */,
				488B6B6B196B19BC000297C9 /* AeroGearHttpTests */,
				488B6B5D196B19BC000297C9 /* Products */,
				B34A669366F30C6D15DFDBC3 /* Pods */,
				449631717FFEF6F99F72E072 /* Frameworks */,
			);
			sourceTree = "<group>";
		};
		488B6B5D196B19BC000297C9 /* Products */ = {
			isa = PBXGroup;
			children = (
				488B6B5C196B19BC000297C9 /* AeroGearHttp.framework */,
				488B6B67196B19BC000297C9 /* AeroGearHttpTests.xctest */,
				6EC607D71D77CAB0008C4E00 /* AeroGearHttp.framework */,
				6EDF04901D7B7201004949A0 /* AeroGearHttp.framework */,
				6E7558A31E58D19B003B6844 /* AeroGearHttp.framework */,
			);
			name = Products;
			sourceTree = "<group>";
		};
		488B6B5E196B19BC000297C9 /* AeroGearHttp */ = {
			isa = PBXGroup;
			children = (
				4833049619AF2D43002F8DA9 /* RequestSerializer.swift */,
				4833049719AF2D43002F8DA9 /* ResponseSerializer.swift */,
				6F53F67C19ED0FEF00DCFC72 /* HttpRequestSerializer.swift */,
				4833049419AF2D43002F8DA9 /* JsonRequestSerializer.swift */,
				4833049519AF2D43002F8DA9 /* JsonResponseSerializer.swift */,
				48BC695519BA0BD700497B4E /* StringResponseSerializer.swift */,
				6F24AEB519CFFE6D002BB280 /* MultiPartData.swift */,
				48DB692319C8864A00452837 /* AuthzModule.swift */,
				6F53F67D19ED0FEF00DCFC72 /* Utils.swift */,
				48BC695919BA0BE400497B4E /* Http.swift */,
				488B6B5F196B19BC000297C9 /* Supporting Files */,
			);
			path = AeroGearHttp;
			sourceTree = "<group>";
		};
		488B6B5F196B19BC000297C9 /* Supporting Files */ = {
			isa = PBXGroup;
			children = (
				488B6B61196B19BC000297C9 /* AeroGearHttp.h */,
				488B6B60196B19BC000297C9 /* Info.plist */,
			);
			name = "Supporting Files";
			sourceTree = "<group>";
		};
		488B6B6B196B19BC000297C9 /* AeroGearHttpTests */ = {
			isa = PBXGroup;
			children = (
				488B6B6E196B19BC000297C9 /* HttpTests.swift */,
				6F3D93A21A24EC4000235911 /* HttpAuthenticationTests.swift */,
				4840C2AC196D5CBE00065270 /* RequestSerializerTest.swift */,
				6F4F1E3A1A38A12000ECF717 /* JSONRequestSerializerTest.swift */,
				4884F0281C7C922A00316B85 /* JSONResponseSerializerTests.swift */,
				483FB7211D23DC9500B4A5D2 /* UtilsTests.swift */,
				488B6B6C196B19BC000297C9 /* Supporting Files */,
			);
			path = AeroGearHttpTests;
			sourceTree = "<group>";
		};
		488B6B6C196B19BC000297C9 /* Supporting Files */ = {
			isa = PBXGroup;
			children = (
				488B6B6D196B19BC000297C9 /* Info.plist */,
			);
			name = "Supporting Files";
			sourceTree = "<group>";
		};
		B34A669366F30C6D15DFDBC3 /* Pods */ = {
			isa = PBXGroup;
			children = (
				D846FE9C035DEFD73DA31F8C /* Pods-AeroGearHttpTests.debug.xcconfig */,
				9F1E441EC283CBBA8D06979E /* Pods-AeroGearHttpTests.release.xcconfig */,
			);
			name = Pods;
			sourceTree = "<group>";
		};
/* End PBXGroup section */

/* Begin PBXHeadersBuildPhase section */
		488B6B59196B19BC000297C9 /* Headers */ = {
			isa = PBXHeadersBuildPhase;
			buildActionMask = 2147483647;
			files = (
				488B6B62196B19BC000297C9 /* AeroGearHttp.h in Headers */,
			);
			runOnlyForDeploymentPostprocessing = 0;
		};
		6E75589D1E58D19B003B6844 /* Headers */ = {
			isa = PBXHeadersBuildPhase;
			buildActionMask = 2147483647;
			files = (
				6E75589E1E58D19B003B6844 /* AeroGearHttp.h in Headers */,
			);
			runOnlyForDeploymentPostprocessing = 0;
		};
		6EC607D11D77CAB0008C4E00 /* Headers */ = {
			isa = PBXHeadersBuildPhase;
			buildActionMask = 2147483647;
			files = (
				6EC607D21D77CAB0008C4E00 /* AeroGearHttp.h in Headers */,
			);
			runOnlyForDeploymentPostprocessing = 0;
		};
		6EDF048A1D7B7201004949A0 /* Headers */ = {
			isa = PBXHeadersBuildPhase;
			buildActionMask = 2147483647;
			files = (
			);
			runOnlyForDeploymentPostprocessing = 0;
		};
/* End PBXHeadersBuildPhase section */

/* Begin PBXNativeTarget section */
		488B6B5B196B19BC000297C9 /* AeroGearHttp iOS */ = {
			isa = PBXNativeTarget;
			buildConfigurationList = 488B6B72196B19BC000297C9 /* Build configuration list for PBXNativeTarget "AeroGearHttp iOS" */;
			buildPhases = (
				488B6B57196B19BC000297C9 /* Sources */,
				488B6B58196B19BC000297C9 /* Frameworks */,
				488B6B59196B19BC000297C9 /* Headers */,
				488B6B5A196B19BC000297C9 /* Resources */,
			);
			buildRules = (
			);
			dependencies = (
			);
			name = "AeroGearHttp iOS";
			productName = AeroGearHttp;
			productReference = 488B6B5C196B19BC000297C9 /* AeroGearHttp.framework */;
			productType = "com.apple.product-type.framework";
		};
		488B6B66196B19BC000297C9 /* AeroGearHttpTests */ = {
			isa = PBXNativeTarget;
			buildConfigurationList = 488B6B75196B19BC000297C9 /* Build configuration list for PBXNativeTarget "AeroGearHttpTests" */;
			buildPhases = (
				34DA338D6B3150E6A911BAF9 /* [CP] Check Pods Manifest.lock */,
				488B6B63196B19BC000297C9 /* Sources */,
				488B6B64196B19BC000297C9 /* Frameworks */,
				488B6B65196B19BC000297C9 /* Resources */,
				6F8894FF1A166F5900496D11 /* Copy Frameworks */,
				6005304C55CECB8C37FA6B9F /* [CP] Copy Pods Resources */,
				A8BE25B02D574DE88BB38A19 /* [CP] Embed Pods Frameworks */,
			);
			buildRules = (
			);
			dependencies = (
				488B6B6A196B19BC000297C9 /* PBXTargetDependency */,
				488B6B81196B1CBF000297C9 /* PBXTargetDependency */,
				488B6B83196B1CC0000297C9 /* PBXTargetDependency */,
				48AD2D971982A1C800E12EB2 /* PBXTargetDependency */,
			);
			name = AeroGearHttpTests;
			productName = AeroGearHttpTests;
			productReference = 488B6B67196B19BC000297C9 /* AeroGearHttpTests.xctest */;
			productType = "com.apple.product-type.bundle.unit-test";
		};
		6E7558901E58D19B003B6844 /* AeroGearHttp macOS */ = {
			isa = PBXNativeTarget;
			buildConfigurationList = 6E7558A01E58D19B003B6844 /* Build configuration list for PBXNativeTarget "AeroGearHttp macOS" */;
			buildPhases = (
				6E7558911E58D19B003B6844 /* Sources */,
				6E75589C1E58D19B003B6844 /* Frameworks */,
				6E75589D1E58D19B003B6844 /* Headers */,
				6E75589F1E58D19B003B6844 /* Resources */,
			);
			buildRules = (
			);
			dependencies = (
			);
			name = "AeroGearHttp macOS";
			productName = AeroGearHttp;
			productReference = 6E7558A31E58D19B003B6844 /* AeroGearHttp.framework */;
			productType = "com.apple.product-type.framework";
		};
		6EC607C41D77CAB0008C4E00 /* AeroGearHttp WatchOS */ = {
			isa = PBXNativeTarget;
			buildConfigurationList = 6EC607D41D77CAB0008C4E00 /* Build configuration list for PBXNativeTarget "AeroGearHttp WatchOS" */;
			buildPhases = (
				6EC607C51D77CAB0008C4E00 /* Sources */,
				6EC607D01D77CAB0008C4E00 /* Frameworks */,
				6EC607D11D77CAB0008C4E00 /* Headers */,
				6EC607D31D77CAB0008C4E00 /* Resources */,
			);
			buildRules = (
			);
			dependencies = (
			);
			name = "AeroGearHttp WatchOS";
			productName = AeroGearHttp;
			productReference = 6EC607D71D77CAB0008C4E00 /* AeroGearHttp.framework */;
			productType = "com.apple.product-type.framework";
		};
		6EDF047D1D7B7201004949A0 /* AeroGearHttp tvOS */ = {
			isa = PBXNativeTarget;
			buildConfigurationList = 6EDF048D1D7B7201004949A0 /* Build configuration list for PBXNativeTarget "AeroGearHttp tvOS" */;
			buildPhases = (
				6EDF047E1D7B7201004949A0 /* Sources */,
				6EDF04891D7B7201004949A0 /* Frameworks */,
				6EDF048A1D7B7201004949A0 /* Headers */,
				6EDF048C1D7B7201004949A0 /* Resources */,
			);
			buildRules = (
			);
			dependencies = (
			);
			name = "AeroGearHttp tvOS";
			productName = AeroGearHttp;
			productReference = 6EDF04901D7B7201004949A0 /* AeroGearHttp.framework */;
			productType = "com.apple.product-type.framework";
		};
/* End PBXNativeTarget section */

/* Begin PBXProject section */
		488B6B53196B19BC000297C9 /* Project object */ = {
			isa = PBXProject;
			attributes = {
				LastSwiftUpdateCheck = 0700;
				LastUpgradeCheck = 0800;
				ORGANIZATIONNAME = aerogear;
				TargetAttributes = {
					488B6B5B196B19BC000297C9 = {
						CreatedOnToolsVersion = 6.0;
						LastSwiftMigration = 0800;
					};
					488B6B66196B19BC000297C9 = {
						CreatedOnToolsVersion = 6.0;
						LastSwiftMigration = 0800;
					};
				};
			};
			buildConfigurationList = 488B6B56196B19BC000297C9 /* Build configuration list for PBXProject "AeroGearHttp" */;
			compatibilityVersion = "Xcode 3.2";
			developmentRegion = English;
			hasScannedForEncodings = 0;
			knownRegions = (
				en,
			);
			mainGroup = 488B6B52196B19BC000297C9;
			productRefGroup = 488B6B5D196B19BC000297C9 /* Products */;
			projectDirPath = "";
			projectRoot = "";
			targets = (
				488B6B5B196B19BC000297C9 /* AeroGearHttp iOS */,
				488B6B66196B19BC000297C9 /* AeroGearHttpTests */,
				6EC607C41D77CAB0008C4E00 /* AeroGearHttp WatchOS */,
				6EDF047D1D7B7201004949A0 /* AeroGearHttp tvOS */,
				6E7558901E58D19B003B6844 /* AeroGearHttp macOS */,
			);
		};
/* End PBXProject section */

/* Begin PBXResourcesBuildPhase section */
		488B6B5A196B19BC000297C9 /* Resources */ = {
			isa = PBXResourcesBuildPhase;
			buildActionMask = 2147483647;
			files = (
			);
			runOnlyForDeploymentPostprocessing = 0;
		};
		488B6B65196B19BC000297C9 /* Resources */ = {
			isa = PBXResourcesBuildPhase;
			buildActionMask = 2147483647;
			files = (
			);
			runOnlyForDeploymentPostprocessing = 0;
		};
		6E75589F1E58D19B003B6844 /* Resources */ = {
			isa = PBXResourcesBuildPhase;
			buildActionMask = 2147483647;
			files = (
			);
			runOnlyForDeploymentPostprocessing = 0;
		};
		6EC607D31D77CAB0008C4E00 /* Resources */ = {
			isa = PBXResourcesBuildPhase;
			buildActionMask = 2147483647;
			files = (
			);
			runOnlyForDeploymentPostprocessing = 0;
		};
		6EDF048C1D7B7201004949A0 /* Resources */ = {
			isa = PBXResourcesBuildPhase;
			buildActionMask = 2147483647;
			files = (
			);
			runOnlyForDeploymentPostprocessing = 0;
		};
/* End PBXResourcesBuildPhase section */

/* Begin PBXShellScriptBuildPhase section */
		34DA338D6B3150E6A911BAF9 /* [CP] Check Pods Manifest.lock */ = {
			isa = PBXShellScriptBuildPhase;
			buildActionMask = 2147483647;
			files = (
			);
			inputPaths = (
			);
			name = "[CP] Check Pods Manifest.lock";
			outputPaths = (
			);
			runOnlyForDeploymentPostprocessing = 0;
			shellPath = /bin/sh;
			shellScript = "diff \"${PODS_ROOT}/../Podfile.lock\" \"${PODS_ROOT}/Manifest.lock\" > /dev/null\nif [[ $? != 0 ]] ; then\n    cat << EOM\nerror: The sandbox is not in sync with the Podfile.lock. Run 'pod install' or update your CocoaPods installation.\nEOM\n    exit 1\nfi\n";
			showEnvVarsInLog = 0;
		};
		6005304C55CECB8C37FA6B9F /* [CP] Copy Pods Resources */ = {
			isa = PBXShellScriptBuildPhase;
			buildActionMask = 2147483647;
			files = (
			);
			inputPaths = (
			);
			name = "[CP] Copy Pods Resources";
			outputPaths = (
			);
			runOnlyForDeploymentPostprocessing = 0;
			shellPath = /bin/sh;
			shellScript = "\"${SRCROOT}/Pods/Target Support Files/Pods-AeroGearHttpTests/Pods-AeroGearHttpTests-resources.sh\"\n";
			showEnvVarsInLog = 0;
		};
		A8BE25B02D574DE88BB38A19 /* [CP] Embed Pods Frameworks */ = {
			isa = PBXShellScriptBuildPhase;
			buildActionMask = 2147483647;
			files = (
			);
			inputPaths = (
			);
			name = "[CP] Embed Pods Frameworks";
			outputPaths = (
			);
			runOnlyForDeploymentPostprocessing = 0;
			shellPath = /bin/sh;
			shellScript = "\"${SRCROOT}/Pods/Target Support Files/Pods-AeroGearHttpTests/Pods-AeroGearHttpTests-frameworks.sh\"\n";
			showEnvVarsInLog = 0;
		};
/* End PBXShellScriptBuildPhase section */

/* Begin PBXSourcesBuildPhase section */
		488B6B57196B19BC000297C9 /* Sources */ = {
			isa = PBXSourcesBuildPhase;
			buildActionMask = 2147483647;
			files = (
				4833049A19AF2D43002F8DA9 /* JsonResponseSerializer.swift in Sources */,
				4833049C19AF2D43002F8DA9 /* ResponseSerializer.swift in Sources */,
				4833049B19AF2D43002F8DA9 /* RequestSerializer.swift in Sources */,
				48BC695619BA0BD700497B4E /* StringResponseSerializer.swift in Sources */,
				48BC695A19BA0BE400497B4E /* Http.swift in Sources */,
				6F53F67F19ED0FEF00DCFC72 /* Utils.swift in Sources */,
				6F24AEB619CFFE6D002BB280 /* MultiPartData.swift in Sources */,
				48DB692419C8864A00452837 /* AuthzModule.swift in Sources */,
				6F53F67E19ED0FEF00DCFC72 /* HttpRequestSerializer.swift in Sources */,
				4833049919AF2D43002F8DA9 /* JsonRequestSerializer.swift in Sources */,
			);
			runOnlyForDeploymentPostprocessing = 0;
		};
		488B6B63196B19BC000297C9 /* Sources */ = {
			isa = PBXSourcesBuildPhase;
			buildActionMask = 2147483647;
			files = (
				488B6B6F196B19BC000297C9 /* HttpTests.swift in Sources */,
				4840C2AD196D5CBE00065270 /* RequestSerializerTest.swift in Sources */,
				4884F0291C7C922A00316B85 /* JSONResponseSerializerTests.swift in Sources */,
				6F3D93A31A24EC4000235911 /* HttpAuthenticationTests.swift in Sources */,
				6F4F1E3B1A38A12000ECF717 /* JSONRequestSerializerTest.swift in Sources */,
				483FB7221D23DC9500B4A5D2 /* UtilsTests.swift in Sources */,
			);
			runOnlyForDeploymentPostprocessing = 0;
		};
		6E7558911E58D19B003B6844 /* Sources */ = {
			isa = PBXSourcesBuildPhase;
			buildActionMask = 2147483647;
			files = (
				6E7558921E58D19B003B6844 /* JsonResponseSerializer.swift in Sources */,
				6E7558931E58D19B003B6844 /* ResponseSerializer.swift in Sources */,
				6E7558941E58D19B003B6844 /* RequestSerializer.swift in Sources */,
				6E7558951E58D19B003B6844 /* StringResponseSerializer.swift in Sources */,
				6E7558961E58D19B003B6844 /* Http.swift in Sources */,
				6E7558971E58D19B003B6844 /* Utils.swift in Sources */,
				6E7558981E58D19B003B6844 /* MultiPartData.swift in Sources */,
				6E7558991E58D19B003B6844 /* AuthzModule.swift in Sources */,
				6E75589A1E58D19B003B6844 /* HttpRequestSerializer.swift in Sources */,
				6E75589B1E58D19B003B6844 /* JsonRequestSerializer.swift in Sources */,
			);
			runOnlyForDeploymentPostprocessing = 0;
		};
		6EC607C51D77CAB0008C4E00 /* Sources */ = {
			isa = PBXSourcesBuildPhase;
			buildActionMask = 2147483647;
			files = (
				6EC607C61D77CAB0008C4E00 /* JsonResponseSerializer.swift in Sources */,
				6EC607C71D77CAB0008C4E00 /* ResponseSerializer.swift in Sources */,
				6EC607C81D77CAB0008C4E00 /* RequestSerializer.swift in Sources */,
				6EC607C91D77CAB0008C4E00 /* StringResponseSerializer.swift in Sources */,
				6EC607CA1D77CAB0008C4E00 /* Http.swift in Sources */,
				6EC607CB1D77CAB0008C4E00 /* Utils.swift in Sources */,
				6EC607CC1D77CAB0008C4E00 /* MultiPartData.swift in Sources */,
				6EC607CD1D77CAB0008C4E00 /* AuthzModule.swift in Sources */,
				6EC607CE1D77CAB0008C4E00 /* HttpRequestSerializer.swift in Sources */,
				6EC607CF1D77CAB0008C4E00 /* JsonRequestSerializer.swift in Sources */,
			);
			runOnlyForDeploymentPostprocessing = 0;
		};
		6EDF047E1D7B7201004949A0 /* Sources */ = {
			isa = PBXSourcesBuildPhase;
			buildActionMask = 2147483647;
			files = (
				6EDF047F1D7B7201004949A0 /* JsonResponseSerializer.swift in Sources */,
				6EDF04801D7B7201004949A0 /* ResponseSerializer.swift in Sources */,
				6EDF04811D7B7201004949A0 /* RequestSerializer.swift in Sources */,
				6EDF04821D7B7201004949A0 /* StringResponseSerializer.swift in Sources */,
				6EDF04831D7B7201004949A0 /* Http.swift in Sources */,
				6EDF04841D7B7201004949A0 /* Utils.swift in Sources */,
				6EDF04851D7B7201004949A0 /* MultiPartData.swift in Sources */,
				6EDF04861D7B7201004949A0 /* AuthzModule.swift in Sources */,
				6EDF04871D7B7201004949A0 /* HttpRequestSerializer.swift in Sources */,
				6EDF04881D7B7201004949A0 /* JsonRequestSerializer.swift in Sources */,
			);
			runOnlyForDeploymentPostprocessing = 0;
		};
/* End PBXSourcesBuildPhase section */

/* Begin PBXTargetDependency section */
		488B6B6A196B19BC000297C9 /* PBXTargetDependency */ = {
			isa = PBXTargetDependency;
			target = 488B6B5B196B19BC000297C9 /* AeroGearHttp iOS */;
			targetProxy = 488B6B69196B19BC000297C9 /* PBXContainerItemProxy */;
		};
		488B6B81196B1CBF000297C9 /* PBXTargetDependency */ = {
			isa = PBXTargetDependency;
			target = 488B6B5B196B19BC000297C9 /* AeroGearHttp iOS */;
			targetProxy = 488B6B80196B1CBF000297C9 /* PBXContainerItemProxy */;
		};
		488B6B83196B1CC0000297C9 /* PBXTargetDependency */ = {
			isa = PBXTargetDependency;
			target = 488B6B5B196B19BC000297C9 /* AeroGearHttp iOS */;
			targetProxy = 488B6B82196B1CC0000297C9 /* PBXContainerItemProxy */;
		};
		48AD2D971982A1C800E12EB2 /* PBXTargetDependency */ = {
			isa = PBXTargetDependency;
			target = 488B6B5B196B19BC000297C9 /* AeroGearHttp iOS */;
			targetProxy = 48AD2D961982A1C800E12EB2 /* PBXContainerItemProxy */;
		};
/* End PBXTargetDependency section */

/* Begin XCBuildConfiguration section */
		488B6B70196B19BC000297C9 /* Debug */ = {
			isa = XCBuildConfiguration;
			buildSettings = {
				ALWAYS_SEARCH_USER_PATHS = NO;
				CLANG_CXX_LANGUAGE_STANDARD = "gnu++0x";
				CLANG_CXX_LIBRARY = "libc++";
				CLANG_ENABLE_MODULES = YES;
				CLANG_ENABLE_OBJC_ARC = YES;
				CLANG_WARN_BOOL_CONVERSION = YES;
				CLANG_WARN_CONSTANT_CONVERSION = YES;
				CLANG_WARN_DIRECT_OBJC_ISA_USAGE = YES_ERROR;
				CLANG_WARN_EMPTY_BODY = YES;
				CLANG_WARN_ENUM_CONVERSION = YES;
				CLANG_WARN_INFINITE_RECURSION = YES;
				CLANG_WARN_INT_CONVERSION = YES;
				CLANG_WARN_OBJC_ROOT_CLASS = YES_ERROR;
				CLANG_WARN_SUSPICIOUS_MOVE = YES;
				CLANG_WARN_UNREACHABLE_CODE = YES;
				CLANG_WARN__DUPLICATE_METHOD_MATCH = YES;
				"CODE_SIGN_IDENTITY[sdk=iphoneos*]" = "iPhone Developer";
				COPY_PHASE_STRIP = NO;
				CURRENT_PROJECT_VERSION = 1;
				ENABLE_STRICT_OBJC_MSGSEND = YES;
				ENABLE_TESTABILITY = YES;
				GCC_C_LANGUAGE_STANDARD = gnu99;
				GCC_DYNAMIC_NO_PIC = NO;
				GCC_NO_COMMON_BLOCKS = YES;
				GCC_OPTIMIZATION_LEVEL = 0;
				GCC_PREPROCESSOR_DEFINITIONS = (
					"DEBUG=1",
					"$(inherited)",
				);
				GCC_SYMBOLS_PRIVATE_EXTERN = NO;
				GCC_WARN_64_TO_32_BIT_CONVERSION = YES;
				GCC_WARN_ABOUT_RETURN_TYPE = YES_ERROR;
				GCC_WARN_UNDECLARED_SELECTOR = YES;
				GCC_WARN_UNINITIALIZED_AUTOS = YES_AGGRESSIVE;
				GCC_WARN_UNUSED_FUNCTION = YES;
				GCC_WARN_UNUSED_VARIABLE = YES;
				IPHONEOS_DEPLOYMENT_TARGET = 8.0;
<<<<<<< HEAD
				MACOSX_DEPLOYMENT_TARGET = 10.9;
=======
>>>>>>> e358c73d
				METAL_ENABLE_DEBUG_INFO = YES;
				ONLY_ACTIVE_ARCH = YES;
				SDKROOT = iphoneos;
				SWIFT_OPTIMIZATION_LEVEL = "-Onone";
<<<<<<< HEAD
				SWIFT_VERSION = 2.3;
=======
				SWIFT_VERSION = 3.0;
>>>>>>> e358c73d
				TARGETED_DEVICE_FAMILY = "1,2";
				TVOS_DEPLOYMENT_TARGET = 9.0;
				VERSIONING_SYSTEM = "apple-generic";
				VERSION_INFO_PREFIX = "";
				WATCHOS_DEPLOYMENT_TARGET = 2.2;
			};
			name = Debug;
		};
		488B6B71196B19BC000297C9 /* Release */ = {
			isa = XCBuildConfiguration;
			buildSettings = {
				ALWAYS_SEARCH_USER_PATHS = NO;
				CLANG_CXX_LANGUAGE_STANDARD = "gnu++0x";
				CLANG_CXX_LIBRARY = "libc++";
				CLANG_ENABLE_MODULES = YES;
				CLANG_ENABLE_OBJC_ARC = YES;
				CLANG_WARN_BOOL_CONVERSION = YES;
				CLANG_WARN_CONSTANT_CONVERSION = YES;
				CLANG_WARN_DIRECT_OBJC_ISA_USAGE = YES_ERROR;
				CLANG_WARN_EMPTY_BODY = YES;
				CLANG_WARN_ENUM_CONVERSION = YES;
				CLANG_WARN_INFINITE_RECURSION = YES;
				CLANG_WARN_INT_CONVERSION = YES;
				CLANG_WARN_OBJC_ROOT_CLASS = YES_ERROR;
				CLANG_WARN_SUSPICIOUS_MOVE = YES;
				CLANG_WARN_UNREACHABLE_CODE = YES;
				CLANG_WARN__DUPLICATE_METHOD_MATCH = YES;
				"CODE_SIGN_IDENTITY[sdk=iphoneos*]" = "iPhone Developer";
				COPY_PHASE_STRIP = YES;
				CURRENT_PROJECT_VERSION = 1;
				ENABLE_NS_ASSERTIONS = NO;
				ENABLE_STRICT_OBJC_MSGSEND = YES;
				GCC_C_LANGUAGE_STANDARD = gnu99;
				GCC_NO_COMMON_BLOCKS = YES;
				GCC_WARN_64_TO_32_BIT_CONVERSION = YES;
				GCC_WARN_ABOUT_RETURN_TYPE = YES_ERROR;
				GCC_WARN_UNDECLARED_SELECTOR = YES;
				GCC_WARN_UNINITIALIZED_AUTOS = YES_AGGRESSIVE;
				GCC_WARN_UNUSED_FUNCTION = YES;
				GCC_WARN_UNUSED_VARIABLE = YES;
				IPHONEOS_DEPLOYMENT_TARGET = 8.0;
<<<<<<< HEAD
				MACOSX_DEPLOYMENT_TARGET = 10.9;
				METAL_ENABLE_DEBUG_INFO = NO;
				SDKROOT = iphoneos;
				SWIFT_OPTIMIZATION_LEVEL = "-Owholemodule";
				SWIFT_VERSION = 2.3;
=======
				METAL_ENABLE_DEBUG_INFO = NO;
				SDKROOT = iphoneos;
				SWIFT_VERSION = 3.0;
>>>>>>> e358c73d
				TARGETED_DEVICE_FAMILY = "1,2";
				TVOS_DEPLOYMENT_TARGET = 9.0;
				VALIDATE_PRODUCT = YES;
				VERSIONING_SYSTEM = "apple-generic";
				VERSION_INFO_PREFIX = "";
				WATCHOS_DEPLOYMENT_TARGET = 2.2;
			};
			name = Release;
		};
		488B6B73196B19BC000297C9 /* Debug */ = {
			isa = XCBuildConfiguration;
			buildSettings = {
				ALWAYS_EMBED_SWIFT_STANDARD_LIBRARIES = YES;
				CLANG_ENABLE_MODULES = YES;
				"CODE_SIGN_IDENTITY[sdk=iphoneos*]" = "";
				DEFINES_MODULE = YES;
				DYLIB_COMPATIBILITY_VERSION = 1;
				DYLIB_CURRENT_VERSION = 1;
				DYLIB_INSTALL_NAME_BASE = "@rpath";
				INFOPLIST_FILE = AeroGearHttp/Info.plist;
				INSTALL_PATH = "$(LOCAL_LIBRARY_DIR)/Frameworks";
				LD_RUNPATH_SEARCH_PATHS = "$(inherited) @executable_path/Frameworks @loader_path/Frameworks";
				PRODUCT_BUNDLE_IDENTIFIER = "org.aerogear.${PRODUCT_NAME:rfc1034identifier}";
				PRODUCT_NAME = AeroGearHttp;
				SKIP_INSTALL = YES;
				SWIFT_OPTIMIZATION_LEVEL = "-Onone";
				SWIFT_VERSION = 3.0;
			};
			name = Debug;
		};
		488B6B74196B19BC000297C9 /* Release */ = {
			isa = XCBuildConfiguration;
			buildSettings = {
				ALWAYS_EMBED_SWIFT_STANDARD_LIBRARIES = YES;
				CLANG_ENABLE_MODULES = YES;
				"CODE_SIGN_IDENTITY[sdk=iphoneos*]" = "";
				DEFINES_MODULE = YES;
				DYLIB_COMPATIBILITY_VERSION = 1;
				DYLIB_CURRENT_VERSION = 1;
				DYLIB_INSTALL_NAME_BASE = "@rpath";
				INFOPLIST_FILE = AeroGearHttp/Info.plist;
				INSTALL_PATH = "$(LOCAL_LIBRARY_DIR)/Frameworks";
				LD_RUNPATH_SEARCH_PATHS = "$(inherited) @executable_path/Frameworks @loader_path/Frameworks";
				PRODUCT_BUNDLE_IDENTIFIER = "org.aerogear.${PRODUCT_NAME:rfc1034identifier}";
				PRODUCT_NAME = AeroGearHttp;
				SKIP_INSTALL = YES;
				SWIFT_OPTIMIZATION_LEVEL = "-Owholemodule";
				SWIFT_VERSION = 3.0;
			};
			name = Release;
		};
		488B6B76196B19BC000297C9 /* Debug */ = {
			isa = XCBuildConfiguration;
			baseConfigurationReference = D846FE9C035DEFD73DA31F8C /* Pods-AeroGearHttpTests.debug.xcconfig */;
			buildSettings = {
				ALWAYS_EMBED_SWIFT_STANDARD_LIBRARIES = "$(inherited)";
				CLANG_ENABLE_MODULES = YES;
				GCC_PREPROCESSOR_DEFINITIONS = (
					"DEBUG=1",
					"$(inherited)",
				);
				INFOPLIST_FILE = AeroGearHttpTests/Info.plist;
				LD_RUNPATH_SEARCH_PATHS = "$(inherited) @executable_path/Frameworks @loader_path/Frameworks";
				METAL_ENABLE_DEBUG_INFO = YES;
				PRODUCT_BUNDLE_IDENTIFIER = "org.aerogear.${PRODUCT_NAME:rfc1034identifier}";
				PRODUCT_NAME = "$(TARGET_NAME)";
				SWIFT_OBJC_BRIDGING_HEADER = "";
				SWIFT_OPTIMIZATION_LEVEL = "-Onone";
				SWIFT_VERSION = 3.0;
			};
			name = Debug;
		};
		488B6B77196B19BC000297C9 /* Release */ = {
			isa = XCBuildConfiguration;
			baseConfigurationReference = 9F1E441EC283CBBA8D06979E /* Pods-AeroGearHttpTests.release.xcconfig */;
			buildSettings = {
				ALWAYS_EMBED_SWIFT_STANDARD_LIBRARIES = "$(inherited)";
				CLANG_ENABLE_MODULES = YES;
				INFOPLIST_FILE = AeroGearHttpTests/Info.plist;
				LD_RUNPATH_SEARCH_PATHS = "$(inherited) @executable_path/Frameworks @loader_path/Frameworks";
				METAL_ENABLE_DEBUG_INFO = NO;
				PRODUCT_BUNDLE_IDENTIFIER = "org.aerogear.${PRODUCT_NAME:rfc1034identifier}";
				PRODUCT_NAME = "$(TARGET_NAME)";
				SWIFT_OBJC_BRIDGING_HEADER = "";
				SWIFT_OPTIMIZATION_LEVEL = "-Owholemodule";
				SWIFT_VERSION = 3.0;
			};
			name = Release;
		};
		6E7558A11E58D19B003B6844 /* Debug */ = {
			isa = XCBuildConfiguration;
			buildSettings = {
				CLANG_ENABLE_MODULES = YES;
				"CODE_SIGN_IDENTITY[sdk=iphoneos*]" = "";
				DEFINES_MODULE = YES;
				DYLIB_COMPATIBILITY_VERSION = 1;
				DYLIB_CURRENT_VERSION = 1;
				DYLIB_INSTALL_NAME_BASE = "@rpath";
				INFOPLIST_FILE = AeroGearHttp/Info.plist;
				INSTALL_PATH = "$(LOCAL_LIBRARY_DIR)/Frameworks";
				LD_RUNPATH_SEARCH_PATHS = "$(inherited) @executable_path/Frameworks @loader_path/Frameworks";
				PRODUCT_BUNDLE_IDENTIFIER = "org.aerogear.${PRODUCT_NAME:rfc1034identifier}";
				PRODUCT_NAME = AeroGearHttp;
				SDKROOT = macosx;
				SKIP_INSTALL = YES;
				SWIFT_OPTIMIZATION_LEVEL = "-Onone";
			};
			name = Debug;
		};
		6E7558A21E58D19B003B6844 /* Release */ = {
			isa = XCBuildConfiguration;
			buildSettings = {
				CLANG_ENABLE_MODULES = YES;
				"CODE_SIGN_IDENTITY[sdk=iphoneos*]" = "";
				DEFINES_MODULE = YES;
				DYLIB_COMPATIBILITY_VERSION = 1;
				DYLIB_CURRENT_VERSION = 1;
				DYLIB_INSTALL_NAME_BASE = "@rpath";
				INFOPLIST_FILE = AeroGearHttp/Info.plist;
				INSTALL_PATH = "$(LOCAL_LIBRARY_DIR)/Frameworks";
				LD_RUNPATH_SEARCH_PATHS = "$(inherited) @executable_path/Frameworks @loader_path/Frameworks";
				PRODUCT_BUNDLE_IDENTIFIER = "org.aerogear.${PRODUCT_NAME:rfc1034identifier}";
				PRODUCT_NAME = AeroGearHttp;
				SDKROOT = macosx;
				SKIP_INSTALL = YES;
			};
			name = Release;
		};
		6EC607D51D77CAB0008C4E00 /* Debug */ = {
			isa = XCBuildConfiguration;
			buildSettings = {
				CLANG_ENABLE_MODULES = YES;
				"CODE_SIGN_IDENTITY[sdk=watchos*]" = "";
				DEFINES_MODULE = YES;
				DYLIB_COMPATIBILITY_VERSION = 1;
				DYLIB_CURRENT_VERSION = 1;
				DYLIB_INSTALL_NAME_BASE = "@rpath";
				INFOPLIST_FILE = AeroGearHttp/Info.plist;
				INSTALL_PATH = "$(LOCAL_LIBRARY_DIR)/Frameworks";
				LD_RUNPATH_SEARCH_PATHS = "$(inherited) @executable_path/Frameworks @loader_path/Frameworks";
				PRODUCT_BUNDLE_IDENTIFIER = "org.aerogear.${PRODUCT_NAME:rfc1034identifier}";
				PRODUCT_NAME = AeroGearHttp;
				SDKROOT = watchos;
				SKIP_INSTALL = YES;
				SWIFT_OPTIMIZATION_LEVEL = "-Onone";
				TARGETED_DEVICE_FAMILY = 4;
			};
			name = Debug;
		};
		6EC607D61D77CAB0008C4E00 /* Release */ = {
			isa = XCBuildConfiguration;
			buildSettings = {
				CLANG_ENABLE_MODULES = YES;
				"CODE_SIGN_IDENTITY[sdk=watchos*]" = "";
				DEFINES_MODULE = YES;
				DYLIB_COMPATIBILITY_VERSION = 1;
				DYLIB_CURRENT_VERSION = 1;
				DYLIB_INSTALL_NAME_BASE = "@rpath";
				INFOPLIST_FILE = AeroGearHttp/Info.plist;
				INSTALL_PATH = "$(LOCAL_LIBRARY_DIR)/Frameworks";
				LD_RUNPATH_SEARCH_PATHS = "$(inherited) @executable_path/Frameworks @loader_path/Frameworks";
				PRODUCT_BUNDLE_IDENTIFIER = "org.aerogear.${PRODUCT_NAME:rfc1034identifier}";
				PRODUCT_NAME = AeroGearHttp;
				SDKROOT = watchos;
				SKIP_INSTALL = YES;
				TARGETED_DEVICE_FAMILY = 4;
			};
			name = Release;
		};
		6EDF048E1D7B7201004949A0 /* Debug */ = {
			isa = XCBuildConfiguration;
			buildSettings = {
				CLANG_ENABLE_MODULES = YES;
				"CODE_SIGN_IDENTITY[sdk=appletvos*]" = "";
				DEFINES_MODULE = YES;
				DYLIB_COMPATIBILITY_VERSION = 1;
				DYLIB_CURRENT_VERSION = 1;
				DYLIB_INSTALL_NAME_BASE = "@rpath";
				INFOPLIST_FILE = AeroGearHttp/Info.plist;
				INSTALL_PATH = "$(LOCAL_LIBRARY_DIR)/Frameworks";
				LD_RUNPATH_SEARCH_PATHS = "$(inherited) @executable_path/Frameworks @loader_path/Frameworks";
				PRODUCT_BUNDLE_IDENTIFIER = "org.aerogear.${PRODUCT_NAME:rfc1034identifier}";
				PRODUCT_NAME = AeroGearHttp;
				SDKROOT = appletvos;
				SKIP_INSTALL = YES;
				SWIFT_OPTIMIZATION_LEVEL = "-Onone";
				TARGETED_DEVICE_FAMILY = 3;
			};
			name = Debug;
		};
		6EDF048F1D7B7201004949A0 /* Release */ = {
			isa = XCBuildConfiguration;
			buildSettings = {
				CLANG_ENABLE_MODULES = YES;
				"CODE_SIGN_IDENTITY[sdk=appletvos*]" = "";
				DEFINES_MODULE = YES;
				DYLIB_COMPATIBILITY_VERSION = 1;
				DYLIB_CURRENT_VERSION = 1;
				DYLIB_INSTALL_NAME_BASE = "@rpath";
				INFOPLIST_FILE = AeroGearHttp/Info.plist;
				INSTALL_PATH = "$(LOCAL_LIBRARY_DIR)/Frameworks";
				LD_RUNPATH_SEARCH_PATHS = "$(inherited) @executable_path/Frameworks @loader_path/Frameworks";
				PRODUCT_BUNDLE_IDENTIFIER = "org.aerogear.${PRODUCT_NAME:rfc1034identifier}";
				PRODUCT_NAME = AeroGearHttp;
				SDKROOT = appletvos;
				SKIP_INSTALL = YES;
				TARGETED_DEVICE_FAMILY = 3;
			};
			name = Release;
		};
/* End XCBuildConfiguration section */

/* Begin XCConfigurationList section */
		488B6B56196B19BC000297C9 /* Build configuration list for PBXProject "AeroGearHttp" */ = {
			isa = XCConfigurationList;
			buildConfigurations = (
				488B6B70196B19BC000297C9 /* Debug */,
				488B6B71196B19BC000297C9 /* Release */,
			);
			defaultConfigurationIsVisible = 0;
			defaultConfigurationName = Release;
		};
		488B6B72196B19BC000297C9 /* Build configuration list for PBXNativeTarget "AeroGearHttp iOS" */ = {
			isa = XCConfigurationList;
			buildConfigurations = (
				488B6B73196B19BC000297C9 /* Debug */,
				488B6B74196B19BC000297C9 /* Release */,
			);
			defaultConfigurationIsVisible = 0;
			defaultConfigurationName = Release;
		};
		488B6B75196B19BC000297C9 /* Build configuration list for PBXNativeTarget "AeroGearHttpTests" */ = {
			isa = XCConfigurationList;
			buildConfigurations = (
				488B6B76196B19BC000297C9 /* Debug */,
				488B6B77196B19BC000297C9 /* Release */,
			);
			defaultConfigurationIsVisible = 0;
			defaultConfigurationName = Release;
		};
		6E7558A01E58D19B003B6844 /* Build configuration list for PBXNativeTarget "AeroGearHttp macOS" */ = {
			isa = XCConfigurationList;
			buildConfigurations = (
				6E7558A11E58D19B003B6844 /* Debug */,
				6E7558A21E58D19B003B6844 /* Release */,
			);
			defaultConfigurationIsVisible = 0;
			defaultConfigurationName = Release;
		};
		6EC607D41D77CAB0008C4E00 /* Build configuration list for PBXNativeTarget "AeroGearHttp WatchOS" */ = {
			isa = XCConfigurationList;
			buildConfigurations = (
				6EC607D51D77CAB0008C4E00 /* Debug */,
				6EC607D61D77CAB0008C4E00 /* Release */,
			);
			defaultConfigurationIsVisible = 0;
			defaultConfigurationName = Release;
		};
		6EDF048D1D7B7201004949A0 /* Build configuration list for PBXNativeTarget "AeroGearHttp tvOS" */ = {
			isa = XCConfigurationList;
			buildConfigurations = (
				6EDF048E1D7B7201004949A0 /* Debug */,
				6EDF048F1D7B7201004949A0 /* Release */,
			);
			defaultConfigurationIsVisible = 0;
			defaultConfigurationName = Release;
		};
/* End XCConfigurationList section */
	};
	rootObject = 488B6B53196B19BC000297C9 /* Project object */;
}<|MERGE_RESOLUTION|>--- conflicted
+++ resolved
@@ -677,19 +677,12 @@
 				GCC_WARN_UNUSED_FUNCTION = YES;
 				GCC_WARN_UNUSED_VARIABLE = YES;
 				IPHONEOS_DEPLOYMENT_TARGET = 8.0;
-<<<<<<< HEAD
 				MACOSX_DEPLOYMENT_TARGET = 10.9;
-=======
->>>>>>> e358c73d
 				METAL_ENABLE_DEBUG_INFO = YES;
 				ONLY_ACTIVE_ARCH = YES;
 				SDKROOT = iphoneos;
 				SWIFT_OPTIMIZATION_LEVEL = "-Onone";
-<<<<<<< HEAD
 				SWIFT_VERSION = 2.3;
-=======
-				SWIFT_VERSION = 3.0;
->>>>>>> e358c73d
 				TARGETED_DEVICE_FAMILY = "1,2";
 				TVOS_DEPLOYMENT_TARGET = 9.0;
 				VERSIONING_SYSTEM = "apple-generic";
@@ -731,17 +724,11 @@
 				GCC_WARN_UNUSED_FUNCTION = YES;
 				GCC_WARN_UNUSED_VARIABLE = YES;
 				IPHONEOS_DEPLOYMENT_TARGET = 8.0;
-<<<<<<< HEAD
 				MACOSX_DEPLOYMENT_TARGET = 10.9;
 				METAL_ENABLE_DEBUG_INFO = NO;
 				SDKROOT = iphoneos;
 				SWIFT_OPTIMIZATION_LEVEL = "-Owholemodule";
 				SWIFT_VERSION = 2.3;
-=======
-				METAL_ENABLE_DEBUG_INFO = NO;
-				SDKROOT = iphoneos;
-				SWIFT_VERSION = 3.0;
->>>>>>> e358c73d
 				TARGETED_DEVICE_FAMILY = "1,2";
 				TVOS_DEPLOYMENT_TARGET = 9.0;
 				VALIDATE_PRODUCT = YES;
